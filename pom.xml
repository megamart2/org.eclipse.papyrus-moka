--- conflicted
+++ resolved
@@ -54,42 +54,13 @@
 		<!-- moka libraries -->
 		<module>org.eclipse.papyrus.moka.fuml.assertionlibrary</module>
 		<module>org.eclipse.papyrus.moka.fuml.standardlibrary</module>
-<<<<<<< HEAD
-		<!-- Feature referencing all moka plugins -->
-		<module>org.eclipse.papyrus.moka.feature</module>
-		<!-- Target platform against which the build is performed -->
-=======
 		<!-- moka methodology -->
 		<module>org.eclipse.papyrus.moka.simex</module>
-		<!-- target platform -->
+		<!-- Releng (contains feature definition) -->
 		<module>releng</module>
-		<module>org.eclipse.papyrus.moka.tests</module>
->>>>>>> 1691f6bc
+		<!-- Target platform against which the build is performed -->
 		<module>targetplatform</module>
 	</modules>
-<<<<<<< HEAD
-=======
-	<properties>
-		<!-- plugins versions -->
-		<!-- use 'mvn versions:display-plugin-updates' to check for the latest -->
-		<tycho-version>0.24.0</tycho-version>
-		<tychoExtrasVersion>0.24.0</tychoExtrasVersion>
-		<maven-checkstyle-version>2.12.1</maven-checkstyle-version>
-		<maven-findbugs-version>3.0.0</maven-findbugs-version>
-		<maven-pmd-version>3.1</maven-pmd-version>
-		<maven-jxr-version>2.3</maven-jxr-version>
-		<project.build.sourceEncoding>UTF-8</project.build.sourceEncoding>
-		<mylyn.wikitext.version>2.4.0-SNAPSHOT</mylyn.wikitext.version>
-		<!-- Eclipse properties -->
-		<eclipse.release>neon</eclipse.release>
-
-		<!-- Platform properties -->
-		<env.ui.test>-Xms512m -Xmx2048m -XX:MaxPermSize=512M</env.ui.test>
-		
-		<testConfig>CI_TESTS_CONFIG</testConfig> <!-- See org.eclipse.papyrus.junit.framework.classification.ClassificationConfig -->
-	
-	</properties>
->>>>>>> 1691f6bc
 
 	<pluginRepositories>
 		<pluginRepository>
